# `svm2csr`: convert svmlight files into CSR representation

Many sparse datasets are distributed in a lightweight text format called [svmlight](http://svmlight.joachims.org/). While simple and familiar, it's terribly slow to read in python even with C++ solutions. Note this is Python 3.5+.

```
from sklearn.datasets import load_svmlight_file
%timeit load_svmlight_file('kdda')
# ...

# https://github.com/mblondel/svmlight-loader
# beware this is a pain to install
from svmlight_loader import load
%timeit load()
# ...

from svm2csr import load
%timeit load()
# ...
```

# Install

```
pip install svm2csr
```

Note this package is only available for pythons, operating systems, and machine architecture targets I can build wheels for. Right now, that makes it linux-only.

* `cp36-cp39, manylinux2010, x86_64`

# Unsupported Features

* `dtype` (currently only doubles supported)
* an svmlight ranking mode where query ids are identified with `qid`
* comments in svmlight files (start with `#`)
* multilabel [extension](https://www.csie.ntu.edu.tw/~cjlin/libsvmtools/datasets/multilabel.html)
* reading from compressed files
* reading from multiple files and stacking
* reading from streams
* writing SVMlight files
* `n_features` option
* `zero_based` option
<<<<<<< HEAD
* windows, mac, and non-Travis-default python wheels
=======
* graceful client `multiprocessing`
* mac and windows wheels
>>>>>>> a48e86dc

All of these are fixable (even stream reading with parallel bridge). Let me know if you'd like to make PR.

# Documentation

TODO

# Dev Info

Install maturin and pytest first.
<<<<<<< HEAD

```
pip install maturin pytest
```

Local development.

```
cargo test # test rust only
maturin develop # create py bindings for rust code
pytest # test python bindings
```

[![travis build](https://travis-ci.org/vlad17/svm2csr.svg?branch=master](https://travis-ci.org/vlad17/svm2csr)
=======

```
pip install maturin pytest
```

Local development.

```
cargo test # test rust only
maturin develop # create py bindings for rust code
pytest # test python bindings
```

[![travis build](https://travis-ci.org/vlad17/svm2csr.svg?branch=master](https://travis-ci.org/vlad17/svm2csr)

# Publishing

Maturin doesn't prepare a `setup.py` when publishing. For this reason, a source distribution doesn't make sense, as a client machine's `pip` would not know how to install this package. For this reason, only wheels are published.
>>>>>>> a48e86dc

A new set of wheels can be built and published for supported OSes and pythons with the following steps for a repository administrator:

1. Fetch the most recent master.
1. Bump the version in `Cargo.toml` appropriately if needed (else wheel names will clash with previous ones in pypi, though PRs should be bumping this already). Commit these changes.
1. Tag the release. `git tag -a -m "v<CURRENT VERSION>"`
1. Push to github, triggering a Travis build that tests, packages, and uploads to pypi. `git push --follow-tags`<|MERGE_RESOLUTION|>--- conflicted
+++ resolved
@@ -24,7 +24,7 @@
 pip install svm2csr
 ```
 
-Note this package is only available for pythons, operating systems, and machine architecture targets I can build wheels for. Right now, that makes it linux-only.
+Note this package is only available for pythons, operating systems, and machine architecture targets I can build wheels for (see [Publishing](#publishing)). Right now, that makes it linux-only.
 
 * `cp36-cp39, manylinux2010, x86_64`
 
@@ -40,12 +40,8 @@
 * writing SVMlight files
 * `n_features` option
 * `zero_based` option
-<<<<<<< HEAD
-* windows, mac, and non-Travis-default python wheels
-=======
 * graceful client `multiprocessing`
 * mac and windows wheels
->>>>>>> a48e86dc
 
 All of these are fixable (even stream reading with parallel bridge). Let me know if you'd like to make PR.
 
@@ -56,22 +52,6 @@
 # Dev Info
 
 Install maturin and pytest first.
-<<<<<<< HEAD
-
-```
-pip install maturin pytest
-```
-
-Local development.
-
-```
-cargo test # test rust only
-maturin develop # create py bindings for rust code
-pytest # test python bindings
-```
-
-[![travis build](https://travis-ci.org/vlad17/svm2csr.svg?branch=master](https://travis-ci.org/vlad17/svm2csr)
-=======
 
 ```
 pip install maturin pytest
@@ -90,7 +70,6 @@
 # Publishing
 
 Maturin doesn't prepare a `setup.py` when publishing. For this reason, a source distribution doesn't make sense, as a client machine's `pip` would not know how to install this package. For this reason, only wheels are published.
->>>>>>> a48e86dc
 
 A new set of wheels can be built and published for supported OSes and pythons with the following steps for a repository administrator:
 
