//! SVMLight reader crate with python bindings via PyO3.

mod delim_iter;
mod fileblocks;
mod svmlight;

use byte_slice_cast::AsByteSlice;
use pyo3::prelude::*;
use pyo3::wrap_pyfunction;

/// SVMlight loader bindings from Rust.
///
/// Not intended to be called directly. Instead, see :func:`~svm2csr.load_svmlight_file`.
#[pymodule]
fn svm2csr(_py: Python, m: &PyModule) -> PyResult<()> {
    m.add_function(wrap_pyfunction!(rs_load, m)?)?;

    Ok(())
}

/// Returns a three-tuple of bytes containing (data, indices, indptr) with types
/// (f8, u8, u8) in native endianness.
#[pyfunction]
<<<<<<< HEAD
fn load(py: Python, fname: String) -> PyResult<PyObject> {
    let min_chunk_size = 16 * 1024;
    let csr = svmlight::svmlight_to_csr(fname.as_ref(), min_chunk_size);
=======
fn rs_load(py: Python, _fname: String) -> PyResult<PyObject> {
    let data = vec![1.0f64, 10.0f64, 0.1f64];
    let indices = vec![1u64, 1u64, 3u64];
    let indptr = vec![0u64, 1, 3];
>>>>>>> a48e86dc

    let data = csr.data.as_byte_slice();
    let indices = csr.indices.as_byte_slice();
    let indptr = csr.indptr.as_byte_slice();

    Ok((data, indices, indptr).into_py(py))
}<|MERGE_RESOLUTION|>--- conflicted
+++ resolved
@@ -21,16 +21,9 @@
 /// Returns a three-tuple of bytes containing (data, indices, indptr) with types
 /// (f8, u8, u8) in native endianness.
 #[pyfunction]
-<<<<<<< HEAD
-fn load(py: Python, fname: String) -> PyResult<PyObject> {
+fn rs_load(py: Python, fname: String) -> PyResult<PyObject> {
     let min_chunk_size = 16 * 1024;
     let csr = svmlight::svmlight_to_csr(fname.as_ref(), min_chunk_size);
-=======
-fn rs_load(py: Python, _fname: String) -> PyResult<PyObject> {
-    let data = vec![1.0f64, 10.0f64, 0.1f64];
-    let indices = vec![1u64, 1u64, 3u64];
-    let indptr = vec![0u64, 1, 3];
->>>>>>> a48e86dc
 
     let data = csr.data.as_byte_slice();
     let indices = csr.indices.as_byte_slice();
